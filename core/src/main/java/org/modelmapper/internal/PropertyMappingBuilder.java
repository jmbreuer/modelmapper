--- conflicted
+++ resolved
@@ -1,236 +1,221 @@
-/*
- * Copyright 2011 the original author or authors.
- *
- * Licensed under the Apache License, Version 2.0 (the "License");
- * you may not use this file except in compliance with the License.
- * You may obtain a copy of the License at
- *
- *      http://www.apache.org/licenses/LICENSE-2.0
- *
- * Unless required by applicable law or agreed to in writing, software
- * distributed under the License is distributed on an "AS IS" BASIS,
- * WITHOUT WARRANTIES OR CONDITIONS OF ANY KIND, either express or implied.
- * See the License for the specific language governing permissions and
- * limitations under the License.
- */
-package org.modelmapper.internal;
-
-import java.util.ArrayList;
-import java.util.HashSet;
-import java.util.List;
-import java.util.Map;
-import java.util.Set;
-
-import org.modelmapper.TypeMap;
-import org.modelmapper.config.Configuration;
-import org.modelmapper.internal.PropertiesMatcher.MatchStrength;
-import org.modelmapper.internal.converter.ConverterStore;
-import org.modelmapper.internal.util.Iterables;
-import org.modelmapper.internal.util.Primitives;
-import org.modelmapper.internal.util.Strings;
-import org.modelmapper.spi.ConditionalConverter;
-import org.modelmapper.spi.ConditionalConverter.MatchResult;
-import org.modelmapper.spi.Mapping;
-import org.modelmapper.spi.MatchingStrategy;
-import org.modelmapper.spi.PropertyInfo;
-
-/**
- * Builds and populates implicit property mappings for a TypeMap.
- * 
- * @param <S> source type
- * @param <D> destination type
- * 
- * @author Jonathan Halterman
- */
-class PropertyMappingBuilder<S, D> {
-  private final TypeMapImpl<S, D> typeMap;
-  private final TypeInfo<S> sourceTypeInfo;
-  private final TypeMapStore typeMapStore;
-  private final Configuration configuration;
-  private final ConverterStore typeConverterStore;
-  private final MatchingStrategy matchingStrategy;
-
-  /** Mutable state */
-  private final Errors errors = new Errors();
-  private final PropertyNameInfoImpl propertyNameInfo;
-  private final Set<Class<?>> sourceTypes = new HashSet<Class<?>>();
-  private final Set<Class<?>> destinationTypes = new HashSet<Class<?>>();
-  private final List<PropertyMappingImpl> mappings = new ArrayList<PropertyMappingImpl>();
-  /** Mappings for which the source accessor type was not verified by the supported converter */
-  private final List<PropertyMappingImpl> unverifiedMappings = new ArrayList<PropertyMappingImpl>();
-<<<<<<< HEAD
-  private final PropertiesMatcher propertiesMatcher;
-=======
-  /** Mappings which are to be merged in from a pre-existing TypeMap */
-  private final List<MappingImpl> mergedMappings = new ArrayList<MappingImpl>();
->>>>>>> 3a9e4f9b
-
-  PropertyMappingBuilder(TypeMapImpl<S, D> typeMap, TypeMapStore typeMapStore,
-      ConverterStore converterStore) {
-    this.typeMap = typeMap;
-    this.typeConverterStore = converterStore;
-    this.typeMapStore = typeMapStore;
-    this.configuration = typeMap.configuration;
-    sourceTypeInfo = TypeInfoRegistry.typeInfoFor(typeMap.getSourceType(), configuration);
-    matchingStrategy = configuration.getMatchingStrategy();
-    propertyNameInfo = new PropertyNameInfoImpl(typeMap.getSourceType(), configuration);
-    propertiesMatcher = new PropertiesMatcher(configuration);
-  }
-
-  void build() {
-    matchDestination(TypeInfoRegistry.typeInfoFor(typeMap.getDestinationType(), configuration));
-  }
-
-  private void matchDestination(TypeInfo<?> destinationTypeInfo) {
-    Class<?> destinationType = destinationTypeInfo.getType();
-    if (!Iterables.isIterable(destinationType) && !destinationTypes.add(destinationType))
-      throw errors.errorCircularReference(destinationType).toConfigurationException();
-
-    for (Map.Entry<String, Mutator> entry : destinationTypeInfo.getMutators().entrySet()) {
-      Mutator mutator = entry.getValue();
-      propertyNameInfo.pushDestination(entry.getKey(), entry.getValue());
-
-      // Skip explicit mappings
-      String destPath = Strings.join(propertyNameInfo.destinationProperties);
-      if (!typeMap.isMapped(destPath)) {
-        matchSource(sourceTypeInfo, mutator);
-        propertyNameInfo.clearSource();
-        sourceTypes.clear();
-      }
-
-      if (!unverifiedMappings.isEmpty() && mappings.isEmpty())
-        mappings.addAll(unverifiedMappings);
-
-      if (!mappings.isEmpty()) {
-        if (mappings.size() == 1) {
-          typeMap.addMapping(mappings.get(0));
-        } else {
-          MappingImpl mapping = disambiguateMappings();
-          if (mapping != null)
-            typeMap.addMapping(mapping);
-          else if (!configuration.isAmbiguityIgnored())
-            errors.ambiguousDestination(mutator, mappings);
-        }
-
-        mappings.clear();
-        unverifiedMappings.clear();
-      } else if (!mergedMappings.isEmpty()) {
-        for (MappingImpl mapping : mergedMappings)
-          typeMap.addMapping(mapping);
-        mergedMappings.clear();
-      } else if (!typeMap.isSkipped(destPath)) {
-        matchDestination(TypeInfoRegistry.typeInfoFor(mutator.getType(), configuration));
-      }
-
-      propertyNameInfo.popDestination();
-    }
-
-    destinationTypes.remove(destinationTypeInfo.getType());
-    errors.throwConfigurationExceptionIfErrorsExist();
-  }
-
-  /**
-   * Matches a source accessor hierarchy to the {@code destinationMutator}, first by checking the
-   * {@code typeMapStore} for any existing TypeMaps and merging the mappings if one exists, else by
-   * running the {@code matchingStrategy} against all accessors for the {@code sourceTypeInfo}.
-   */
-  private void matchSource(TypeInfo<?> sourceTypeInfo, Mutator destinationMutator) {
-    // Match and merge with pre-existing TypeMaps
-    TypeMap<?, ?> propertyTypeMap = typeMapStore.get(sourceTypeInfo.getType(),
-        destinationMutator.getType());
-    if (propertyTypeMap != null) {
-      mergeMappings(propertyTypeMap);
-      return;
-    }
-
-    sourceTypes.add(sourceTypeInfo.getType());
-
-    for (Map.Entry<String, Accessor> entry : sourceTypeInfo.getAccessors().entrySet()) {
-      Accessor accessor = entry.getValue();
-      propertyNameInfo.pushSource(entry.getKey(), entry.getValue());
-
-      if (matchingStrategy.matches(propertyNameInfo)) {
-        for (ConditionalConverter<?, ?> converter : typeConverterStore.getConverters()) {
-          MatchResult matchResult = converter.match(accessor.getType(),
-              destinationMutator.getType());
-
-          if (!MatchResult.NONE.equals(matchResult)) {
-            PropertyMappingImpl mapping = new PropertyMappingImpl(
-                propertyNameInfo.sourceProperties, propertyNameInfo.destinationProperties);
-
-            if (MatchResult.FULL.equals(matchResult)) {
-              mappings.add(mapping);
-              if (matchingStrategy.isExact())
-                return;
-            } else
-              unverifiedMappings.add(mapping);
-
-            break;
-          }
-        }
-      }
-
-      if (isRecursivelyMatchable(accessor.getType()))
-        matchSource(TypeInfoRegistry.typeInfoFor(accessor.getType(), configuration),
-            destinationMutator);
-
-      propertyNameInfo.popSource();
-    }
-
-    sourceTypes.remove(sourceTypeInfo.getType());
-  }
-
-  /**
-   * Disambiguates the captured mappings by looking for the mapping with property tokens that most
-   * closely match the destination.
-   * 
-   * Mappings with exact matches take priority over those which do not. Mappings with a completely
-   * matched path in the same order take priority over paths which just happen to match in some
-   * order. Otherwise - the mapping with the most matches wins.
-   * 
-   * @return closest matching mapping, else {@code null} if one could not be determined
-   */
-  MappingImpl disambiguateMappings() {
-    int bestScore = Integer.MIN_VALUE;
-    PropertyMappingImpl closestMatch = null;
-    boolean singleMatch = true;
-
-    for (PropertyMappingImpl mapping : mappings) {
-      List<? extends PropertyInfo> sourceProperties = mapping.getSourceProperties();
-      List<? extends PropertyInfo> destinationProperties = mapping.getDestinationProperties();
-
-      List<MatchStrength> combinedStrengths = new ArrayList<MatchStrength>();
-      combinedStrengths.addAll(propertiesMatcher.match(sourceProperties, destinationProperties));
-      // combinedStrengths.addAll(propertiesMatcher.match(destinationProperties,
-      // sourceProperties));
-
-      int mappingScore = 0;
-      for (MatchStrength matchStrength : combinedStrengths)
-        mappingScore -= matchStrength.getPriority();
-
-      if (mappingScore > bestScore) {
-        closestMatch = mapping;
-        bestScore = mappingScore;
-        singleMatch = true;
-      } else if (mappingScore == bestScore) {
-        singleMatch = false;
-      }
-    }
-
-    return singleMatch ? closestMatch : null;
-  }
-
-  /**
-   * Merges mappings from an existing TypeMap into the type map under construction.
-   */
-  private void mergeMappings(TypeMap<?, ?> destinationMap) {
-    for (Mapping mapping : destinationMap.getMappings())
-      mergedMappings.add(((MappingImpl) mapping).createMergedCopy(
-          propertyNameInfo.sourceProperties, propertyNameInfo.destinationProperties));
-  }
-
-  boolean isRecursivelyMatchable(Class<?> type) {
-    return type != Object.class && !Primitives.isPrimitive(type) && !type.isArray()
-        && type != String.class && !sourceTypes.contains(type);
-  }
-}
+/*
+ * Copyright 2011 the original author or authors.
+ *
+ * Licensed under the Apache License, Version 2.0 (the "License");
+ * you may not use this file except in compliance with the License.
+ * You may obtain a copy of the License at
+ *
+ *      http://www.apache.org/licenses/LICENSE-2.0
+ *
+ * Unless required by applicable law or agreed to in writing, software
+ * distributed under the License is distributed on an "AS IS" BASIS,
+ * WITHOUT WARRANTIES OR CONDITIONS OF ANY KIND, either express or implied.
+ * See the License for the specific language governing permissions and
+ * limitations under the License.
+ */
+package org.modelmapper.internal;
+
+import java.util.ArrayList;
+import java.util.HashSet;
+import java.util.List;
+import java.util.Map;
+import java.util.Set;
+
+import org.modelmapper.TypeMap;
+import org.modelmapper.config.Configuration;
+import org.modelmapper.internal.PropertiesMatcher.MatchStrength;
+import org.modelmapper.internal.converter.ConverterStore;
+import org.modelmapper.internal.util.Iterables;
+import org.modelmapper.internal.util.Primitives;
+import org.modelmapper.internal.util.Strings;
+import org.modelmapper.spi.ConditionalConverter;
+import org.modelmapper.spi.ConditionalConverter.MatchResult;
+import org.modelmapper.spi.Mapping;
+import org.modelmapper.spi.MatchingStrategy;
+import org.modelmapper.spi.PropertyInfo;
+
+/**
+ * Builds and populates implicit property mappings for a TypeMap.
+ * 
+ * @param <S> source type
+ * @param <D> destination type
+ * 
+ * @author Jonathan Halterman
+ */
+class PropertyMappingBuilder<S, D> {
+  private final TypeMapImpl<S, D> typeMap;
+  private final TypeInfo<S> sourceTypeInfo;
+  private final TypeMapStore typeMapStore;
+  private final Configuration configuration;
+  private final ConverterStore typeConverterStore;
+  private final MatchingStrategy matchingStrategy;
+
+  /** Mutable state */
+  private final Errors errors = new Errors();
+  private final PropertyNameInfoImpl propertyNameInfo;
+  private final Set<Class<?>> sourceTypes = new HashSet<Class<?>>();
+  private final Set<Class<?>> destinationTypes = new HashSet<Class<?>>();
+  private final List<PropertyMappingImpl> mappings = new ArrayList<PropertyMappingImpl>();
+  /** Mappings for which the source accessor type was not verified by the supported converter */
+  private final List<PropertyMappingImpl> unverifiedMappings = new ArrayList<PropertyMappingImpl>();
+  private final PropertiesMatcher propertiesMatcher;
+
+  PropertyMappingBuilder(TypeMapImpl<S, D> typeMap, TypeMapStore typeMapStore,
+      ConverterStore converterStore) {
+    this.typeMap = typeMap;
+    this.typeConverterStore = converterStore;
+    this.typeMapStore = typeMapStore;
+    this.configuration = typeMap.configuration;
+    sourceTypeInfo = TypeInfoRegistry.typeInfoFor(typeMap.getSourceType(), configuration);
+    matchingStrategy = configuration.getMatchingStrategy();
+    propertyNameInfo = new PropertyNameInfoImpl(typeMap.getSourceType(), configuration);
+    propertiesMatcher = new PropertiesMatcher(configuration);
+  }
+
+  void build() {
+    matchDestination(TypeInfoRegistry.typeInfoFor(typeMap.getDestinationType(), configuration));
+  }
+
+  private void matchDestination(TypeInfo<?> destinationTypeInfo) {
+    Class<?> destinationType = destinationTypeInfo.getType();
+    if (!Iterables.isIterable(destinationType) && !destinationTypes.add(destinationType))
+      throw errors.errorCircularReference(destinationType).toConfigurationException();
+
+    for (Map.Entry<String, Mutator> entry : destinationTypeInfo.getMutators().entrySet()) {
+      Mutator mutator = entry.getValue();
+      propertyNameInfo.pushDestination(entry.getKey(), entry.getValue());
+
+      // Skip explicit mappings
+      if (!typeMap.isMapped(Strings.join(propertyNameInfo.destinationProperties))) {
+        matchSource(sourceTypeInfo, mutator);
+        propertyNameInfo.clearSource();
+        sourceTypes.clear();
+      }
+
+      if (!unverifiedMappings.isEmpty() && mappings.isEmpty())
+        mappings.addAll(unverifiedMappings);
+
+      if (!mappings.isEmpty()) {
+        if (mappings.size() == 1) {
+          typeMap.addMapping(mappings.get(0));
+        } else {
+          MappingImpl mapping = disambiguateMappings();
+          if (mapping != null)
+            typeMap.addMapping(mapping);
+          else if (!configuration.isAmbiguityIgnored())
+            errors.ambiguousDestination(mutator, mappings);
+        }
+
+        mappings.clear();
+        unverifiedMappings.clear();
+      } else {
+        TypeMap<?, ?> destinationMap = typeMapStore.get(typeMap.getSourceType(), mutator.getType());
+        if (destinationMap == null) {
+          matchDestination(TypeInfoRegistry.typeInfoFor(mutator.getType(), configuration));
+        } else {
+          mergeMappings(destinationMap);
+        }
+      }
+
+      propertyNameInfo.popDestination();
+    }
+
+    destinationTypes.remove(destinationTypeInfo.getType());
+    errors.throwConfigurationExceptionIfErrorsExist();
+  }
+
+  /**
+   * Matches a source accessor hierarchy to the {@code destinationMutator}.
+   */
+  private void matchSource(TypeInfo<?> sourceTypeInfo, Mutator destinationMutator) {
+    sourceTypes.add(sourceTypeInfo.getType());
+
+    for (Map.Entry<String, Accessor> entry : sourceTypeInfo.getAccessors().entrySet()) {
+      Accessor accessor = entry.getValue();
+      propertyNameInfo.pushSource(entry.getKey(), entry.getValue());
+
+      if (matchingStrategy.matches(propertyNameInfo)) {
+        for (ConditionalConverter<?, ?> converter : typeConverterStore.getConverters()) {
+          MatchResult matchResult = converter.match(accessor.getType(),
+              destinationMutator.getType());
+
+          if (!MatchResult.NONE.equals(matchResult)) {
+            PropertyMappingImpl mapping = new PropertyMappingImpl(
+                propertyNameInfo.sourceProperties, propertyNameInfo.destinationProperties);
+
+            if (MatchResult.FULL.equals(matchResult)) {
+              mappings.add(mapping);
+              if (matchingStrategy.isExact())
+                return;
+            } else
+              unverifiedMappings.add(mapping);
+
+            break;
+          }
+        }
+      }
+
+      if (isRecursivelyMatchable(accessor.getType()))
+        matchSource(TypeInfoRegistry.typeInfoFor(accessor.getType(), configuration),
+            destinationMutator);
+
+      propertyNameInfo.popSource();
+    }
+
+    sourceTypes.remove(sourceTypeInfo.getType());
+  }
+
+  /**
+   * Disambiguates the captured mappings by looking for the mapping with property tokens that most
+   * closely match the destination.
+   * 
+   * Mappings with exact matches take priority over those which do not. Mappings with a completely
+   * matched path in the same order take priority over paths which just happen to match in some
+   * order. Otherwise - the mapping with the most matches wins.
+   * 
+   * @return closest matching mapping, else {@code null} if one could not be determined
+   */
+  MappingImpl disambiguateMappings() {
+    int bestScore = Integer.MIN_VALUE;
+    PropertyMappingImpl closestMatch = null;
+    boolean singleMatch = true;
+
+    for (PropertyMappingImpl mapping : mappings) {
+      List<? extends PropertyInfo> sourceProperties = mapping.getSourceProperties();
+      List<? extends PropertyInfo> destinationProperties = mapping.getDestinationProperties();
+
+      List<MatchStrength> combinedStrengths = new ArrayList<MatchStrength>();
+      combinedStrengths.addAll(propertiesMatcher.match(sourceProperties, destinationProperties));
+      // combinedStrengths.addAll(propertiesMatcher.match(destinationProperties,
+      // sourceProperties));
+
+      int mappingScore = 0;
+      for (MatchStrength matchStrength : combinedStrengths)
+        mappingScore -= matchStrength.getPriority();
+
+      if (mappingScore > bestScore) {
+        closestMatch = mapping;
+        bestScore = mappingScore;
+        singleMatch = true;
+      } else if (mappingScore == bestScore) {
+        singleMatch = false;
+      }
+    }
+
+    return singleMatch ? closestMatch : null;
+  }
+
+  /**
+   * Merges mappings from an existing TypeMap into the type map under construction.
+   */
+  private void mergeMappings(TypeMap<?, ?> destinationMap) {
+    for (Mapping mapping : destinationMap.getMappings())
+      typeMap.addMapping(((MappingImpl) mapping).createMergedCopy(
+          propertyNameInfo.sourceProperties, propertyNameInfo.destinationProperties));
+  }
+
+  boolean isRecursivelyMatchable(Class<?> type) {
+    return type != Object.class && !Primitives.isPrimitive(type) && !type.isArray()
+        && type != String.class && !sourceTypes.contains(type);
+  }
+}