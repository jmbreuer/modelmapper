--- conflicted
+++ resolved
@@ -1,240 +1,124 @@
-<<<<<<< HEAD
-<?xml version="1.0"?>
-<project xmlns="http://maven.apache.org/POM/4.0.0" xmlns:xsi="http://www.w3.org/2001/XMLSchema-instance" xsi:schemaLocation="http://maven.apache.org/POM/4.0.0 http://maven.apache.org/xsd/maven-4.0.0.xsd">
-	<modelVersion>4.0.0</modelVersion>
-	<parent>
-		<groupId>org.sonatype.oss</groupId>
-		<artifactId>oss-parent</artifactId>
-		<version>7</version>
-	</parent>
-	<packaging>pom</packaging>
-	<groupId>org.modelmapper</groupId>
-	<artifactId>modelmapper-parent</artifactId>
-	<version>1.0.1</version>
-	<name>ModelMapper Parent</name>
-	<description>ModelMapper is a simple, intelligent object mapper</description>
-	<url>http://modelmapper.org</url>
-	<inceptionYear>2011</inceptionYear>
-	<licenses>
-		<license>
-			<name>Apache License, Version 2.0</name>
-			<url>http://apache.org/licenses/LICENSE-2.0</url>
-			<distribution>repo</distribution>
-		</license>
-	</licenses>
-	<developers>
-		<developer>
-			<name>Jonathan Halterman</name>
-		</developer>
-	</developers>
-	<scm>
-		<connection>scm:git:git@github.com:jhalterman/modelmapper.git</connection>
-		<developerConnection>scm:git:git@github.com:jhalterman/modelmapper.git</developerConnection>
-		<url>http://github.com/jhalterman/modelmapper/</url>
-	</scm>
-	<mailingLists>
-		<mailingList>
-			<name>ModelMapper List</name>
-			<archive>http://groups.google.com/group/modelmapper/topics</archive>
-			<subscribe>http://groups.google.com/group/modelmapper/subscribe</subscribe>
-			<unsubscribe>http://groups.google.com/group/modelmapper/subscribe</unsubscribe>
-			<post>http://groups.google.com/group/google-guice/post</post>
-		</mailingList>
-	</mailingLists>
-	<modules>
-		<module>core</module>
-		<module>extensions</module>
-	</modules>
-	<build>
-		<plugins>
-			<plugin>
-				<groupId>org.apache.maven.plugins</groupId>
-				<artifactId>maven-compiler-plugin</artifactId>
-				<configuration>
-					<source>1.5</source>
-					<target>1.5</target>
-				</configuration>
-			</plugin>
-			<plugin>
-				<groupId>org.apache.maven.plugins</groupId>
-				<artifactId>maven-release-plugin</artifactId>
-				<version>2.1</version><!--$NO-MVN-MAN-VER$ -->
-				<configuration>
-					<allowTimestampedSnapshots>true</allowTimestampedSnapshots>
-				</configuration>
-			</plugin>
-			<plugin>
-				<groupId>org.apache.maven.plugins</groupId>
-				<artifactId>maven-gpg-plugin</artifactId>
-				<executions>
-					<execution>
-						<id>sign-artifacts</id>
-						<phase>verify</phase>
-						<goals>
-							<goal>sign</goal>
-						</goals>
-					</execution>
-				</executions>
-			</plugin>
-			<plugin>
-				<groupId>org.apache.maven.plugins</groupId>
-				<artifactId>maven-javadoc-plugin</artifactId>
-				<configuration>
-					<author>false</author>
-					<protected>true</protected>
-					<excludePackageNames>*.internal</excludePackageNames>
-				</configuration>
-			</plugin>
-		</plugins>
-	</build>
-	<dependencies>
-		<dependency>
-			<groupId>org.testng</groupId>
-			<artifactId>testng</artifactId>
-			<version>6.1.1</version>
-			<scope>test</scope>
-		</dependency>
-	</dependencies>
-	<profiles>
-		<profile>
-			<id>release</id>
-			<build>
-				<plugins>
-					<plugin>
-						<groupId>org.apache.maven.plugins</groupId>
-						<artifactId>maven-jar-plugin</artifactId>
-						<configuration>
-							<finalName>${artifactId}-${version.number}</finalName>
-						</configuration>
-					</plugin>
-				</plugins>
-			</build>
-		</profile>
-	</profiles>
-</project>
-=======
-<?xml version="1.0"?>
-<project xmlns="http://maven.apache.org/POM/4.0.0" xmlns:xsi="http://www.w3.org/2001/XMLSchema-instance"
-  xsi:schemaLocation="http://maven.apache.org/POM/4.0.0 http://maven.apache.org/xsd/maven-4.0.0.xsd">
-  <modelVersion>4.0.0</modelVersion>
-
-  <parent>
-    <groupId>org.sonatype.oss</groupId>
-    <artifactId>oss-parent</artifactId>
-    <version>7</version>
-  </parent>
-
-  <packaging>pom</packaging>
-  <groupId>org.modelmapper</groupId>
-  <artifactId>modelmapper-parent</artifactId>
-  <version>0.4.0-SNAPSHOT</version>
-  <name>ModelMapper Parent</name>
-  <description>Simple, intelligent object mapping</description>
-  <url>http://modelmapper.org</url>
-  <inceptionYear>2011</inceptionYear>
-
-  <licenses>
-    <license>
-      <name>Apache License, Version 2.0</name>
-      <url>http://apache.org/licenses/LICENSE-2.0</url>
-      <distribution>repo</distribution>
-    </license>
-  </licenses>
-
-  <developers>
-    <developer>
-      <name>Jonathan Halterman</name>
-    </developer>
-  </developers>
-
-  <scm>
-    <connection>scm:git:git@github.com:jhalterman/modelmapper.git</connection>
-    <developerConnection>scm:git:git@github.com:jhalterman/modelmapper.git</developerConnection>
-    <url>http://github.com/jhalterman/modelmapper/</url>
-  </scm>
-
-  <mailingLists>
-    <mailingList>
-      <name>ModelMapper List</name>
-      <archive>http://groups.google.com/group/modelmapper/topics</archive>
-      <subscribe>http://groups.google.com/group/modelmapper/subscribe</subscribe>
-      <unsubscribe>http://groups.google.com/group/modelmapper/subscribe</unsubscribe>
-      <post>http://groups.google.com/group/google-guice/post</post>
-    </mailingList>
-  </mailingLists>
-
-  <modules>
-    <module>core</module>
-    <module>extensions</module>
-  </modules>
-
-  <dependencies>
-    <dependency>
-      <groupId>org.testng</groupId>
-      <artifactId>testng</artifactId>
-      <version>6.1.1</version>
-      <scope>test</scope>
-    </dependency>
-  </dependencies>
-
-  <build>
-    <plugins>
-      <plugin>
-        <groupId>org.apache.maven.plugins</groupId>
-        <artifactId>maven-compiler-plugin</artifactId>
-        <configuration>
-          <source>1.5</source>
-          <target>1.5</target>
-        </configuration>
-      </plugin>
-      <plugin>
-        <groupId>org.apache.maven.plugins</groupId>
-        <artifactId>maven-release-plugin</artifactId>
-        <version>2.1</version><!--$NO-MVN-MAN-VER$ -->
-        <configuration>
-          <allowTimestampedSnapshots>true</allowTimestampedSnapshots>
-        </configuration>
-      </plugin>
-      <plugin>
-        <groupId>org.apache.maven.plugins</groupId>
-        <artifactId>maven-gpg-plugin</artifactId>
-        <executions>
-          <execution>
-            <id>sign-artifacts</id>
-            <phase>verify</phase>
-            <goals>
-              <goal>sign</goal>
-            </goals>
-          </execution>
-        </executions>
-      </plugin>
-      <plugin>
-        <groupId>org.apache.maven.plugins</groupId>
-        <artifactId>maven-javadoc-plugin</artifactId>
-        <configuration>
-          <author>false</author>
-          <protected>true</protected>
-          <excludePackageNames>*.internal</excludePackageNames>
-        </configuration>
-      </plugin>
-    </plugins>
-  </build>
-
-  <profiles>
-    <profile>
-      <id>release</id>
-      <build>
-        <plugins>
-          <plugin>
-            <groupId>org.apache.maven.plugins</groupId>
-            <artifactId>maven-jar-plugin</artifactId>
-            <configuration>
-              <finalName>${artifactId}-${version.number}</finalName>
-            </configuration>
-          </plugin>
-        </plugins>
-      </build>
-    </profile>
-  </profiles>
-</project>
->>>>>>> 2f4740a4
+<?xml version="1.0"?>
+<project xmlns="http://maven.apache.org/POM/4.0.0" xmlns:xsi="http://www.w3.org/2001/XMLSchema-instance"
+  xsi:schemaLocation="http://maven.apache.org/POM/4.0.0 http://maven.apache.org/xsd/maven-4.0.0.xsd">
+  <modelVersion>4.0.0</modelVersion>
+
+  <parent>
+    <groupId>org.sonatype.oss</groupId>
+    <artifactId>oss-parent</artifactId>
+    <version>7</version>
+  </parent>
+
+  <packaging>pom</packaging>
+  <groupId>org.modelmapper</groupId>
+  <artifactId>modelmapper-parent</artifactId>
+  <version>0.4.0-SNAPSHOT</version>
+  <name>ModelMapper Parent</name>
+  <description>Simple, intelligent object mapping</description>
+  <url>http://modelmapper.org</url>
+  <inceptionYear>2011</inceptionYear>
+
+  <licenses>
+    <license>
+      <name>Apache License, Version 2.0</name>
+      <url>http://apache.org/licenses/LICENSE-2.0</url>
+      <distribution>repo</distribution>
+    </license>
+  </licenses>
+
+  <developers>
+    <developer>
+      <name>Jonathan Halterman</name>
+    </developer>
+  </developers>
+
+  <scm>
+    <connection>scm:git:git@github.com:jhalterman/modelmapper.git</connection>
+    <developerConnection>scm:git:git@github.com:jhalterman/modelmapper.git</developerConnection>
+    <url>http://github.com/jhalterman/modelmapper/</url>
+  </scm>
+
+  <mailingLists>
+    <mailingList>
+      <name>ModelMapper List</name>
+      <archive>http://groups.google.com/group/modelmapper/topics</archive>
+      <subscribe>http://groups.google.com/group/modelmapper/subscribe</subscribe>
+      <unsubscribe>http://groups.google.com/group/modelmapper/subscribe</unsubscribe>
+      <post>http://groups.google.com/group/google-guice/post</post>
+    </mailingList>
+  </mailingLists>
+
+  <modules>
+    <module>core</module>
+    <module>extensions</module>
+  </modules>
+
+  <dependencies>
+    <dependency>
+      <groupId>org.testng</groupId>
+      <artifactId>testng</artifactId>
+      <version>6.1.1</version>
+      <scope>test</scope>
+    </dependency>
+  </dependencies>
+
+  <build>
+    <plugins>
+      <plugin>
+        <groupId>org.apache.maven.plugins</groupId>
+        <artifactId>maven-compiler-plugin</artifactId>
+        <configuration>
+          <source>1.5</source>
+          <target>1.5</target>
+        </configuration>
+      </plugin>
+      <plugin>
+        <groupId>org.apache.maven.plugins</groupId>
+        <artifactId>maven-release-plugin</artifactId>
+        <version>2.1</version><!--$NO-MVN-MAN-VER$ -->
+        <configuration>
+          <allowTimestampedSnapshots>true</allowTimestampedSnapshots>
+        </configuration>
+      </plugin>
+      <plugin>
+        <groupId>org.apache.maven.plugins</groupId>
+        <artifactId>maven-gpg-plugin</artifactId>
+        <executions>
+          <execution>
+            <id>sign-artifacts</id>
+            <phase>verify</phase>
+            <goals>
+              <goal>sign</goal>
+            </goals>
+          </execution>
+        </executions>
+      </plugin>
+      <plugin>
+        <groupId>org.apache.maven.plugins</groupId>
+        <artifactId>maven-javadoc-plugin</artifactId>
+        <configuration>
+          <author>false</author>
+          <protected>true</protected>
+          <excludePackageNames>*.internal</excludePackageNames>
+        </configuration>
+      </plugin>
+    </plugins>
+  </build>
+
+  <profiles>
+    <profile>
+      <id>release</id>
+      <build>
+        <plugins>
+          <plugin>
+            <groupId>org.apache.maven.plugins</groupId>
+            <artifactId>maven-jar-plugin</artifactId>
+            <configuration>
+              <finalName>${artifactId}-${version.number}</finalName>
+            </configuration>
+          </plugin>
+        </plugins>
+      </build>
+    </profile>
+  </profiles>
+</project>